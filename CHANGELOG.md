--- conflicted
+++ resolved
@@ -18,13 +18,11 @@
 - Nuovi controlli nelle preferenze della GUI e nel dialog dei candidati per
   mostrare confidenza, spiegazione e consentire l'applicazione rapida del
   suggerimento AI.
-<<<<<<< HEAD
 - Note AI contestuali nella vista diff interattiva, abilitate da una nuova
   preferenza e mostrate direttamente nell'elenco e nell'anteprima.
-=======
 - Generazione opzionale di sintesi AI della sessione con endpoint configurabile,
   integrazione nei report e nella GUI.
->>>>>>> 7fd6ce12
+
 ### Modificato
 - La configurazione persistente include ora le impostazioni dedicate
   all'assistente AI ed è documentata nella guida d'uso.
