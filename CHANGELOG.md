# Changelog

Tutte le modifiche rilevanti a questo progetto saranno documentate in questo file.
Il formato segue le convenzioni di [Keep a Changelog](https://keepachangelog.com/it/1.1.0/)
e il progetto aderisce alla [Versionamento Semantico](https://semver.org/lang/it/).

## [Non rilasciato]
### Aggiunto
- Sezione iniziale del changelog pronta per essere aggiornata con le prossime modifiche.
- Migliorata l'esperienza del diff interattivo con badge e colori più leggibili per le aggiunte e le rimozioni.
- Ampliate le impostazioni persistenti: ora è possibile configurare percorso del file di log, rotazione e numero di backup direttamente da CLI e GUI.
<<<<<<< HEAD
- Suggerimento automatico tramite IA durante la risoluzione manuale in CLI per evidenziare la posizione candidata più promettente con l'intervallo di righe coinvolte.
=======
- Pulizia automatica dei backup più vecchi dopo un numero configurabile di giorni, impostabile sia da interfaccia grafica sia da CLI.
>>>>>>> 6e817b50

### Modificato
- L'anteprima diff interattiva mostra le vere linee di file coinvolte nelle modifiche con colonne numerate in stile Visual Studio, facilitando il riferimento al codice originale.
- Raffinata l'interfaccia del diff interattivo con intestazioni e contenitori più strutturati per facilitare la lettura delle patch.
- Resa più vivace la schermata del diff interattivo con gradienti, badge neutri e pulsanti colorati che mettono in evidenza le azioni disponibili e lo stato dei file.

## [0.1.0] - 2025-09-18
### Aggiunto
- Prima versione pubblica dell'applicazione `patch-gui`.<|MERGE_RESOLUTION|>--- conflicted
+++ resolved
@@ -9,11 +9,8 @@
 - Sezione iniziale del changelog pronta per essere aggiornata con le prossime modifiche.
 - Migliorata l'esperienza del diff interattivo con badge e colori più leggibili per le aggiunte e le rimozioni.
 - Ampliate le impostazioni persistenti: ora è possibile configurare percorso del file di log, rotazione e numero di backup direttamente da CLI e GUI.
-<<<<<<< HEAD
 - Suggerimento automatico tramite IA durante la risoluzione manuale in CLI per evidenziare la posizione candidata più promettente con l'intervallo di righe coinvolte.
-=======
 - Pulizia automatica dei backup più vecchi dopo un numero configurabile di giorni, impostabile sia da interfaccia grafica sia da CLI.
->>>>>>> 6e817b50
 
 ### Modificato
 - L'anteprima diff interattiva mostra le vere linee di file coinvolte nelle modifiche con colonne numerate in stile Visual Studio, facilitando il riferimento al codice originale.
