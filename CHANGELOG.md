--- conflicted
+++ resolved
@@ -9,22 +9,16 @@
 - Sezione iniziale del changelog pronta per essere aggiornata con le prossime modifiche.
 - Migliorata l'esperienza del diff interattivo con badge e colori più leggibili per le aggiunte e le rimozioni.
 - Ampliate le impostazioni persistenti: ora è possibile configurare percorso del file di log, rotazione e numero di backup direttamente da CLI e GUI.
-<<<<<<< HEAD
 - Nuova opzione CLI `--auto-accept` per applicare automaticamente il candidato migliore quando il diff richiede conferma manuale.
-=======
 - Suggerimento automatico tramite IA durante la risoluzione manuale in CLI per evidenziare la posizione candidata più promettente con l'intervallo di righe coinvolte.
 - Pulizia automatica dei backup più vecchi dopo un numero configurabile di giorni, impostabile sia da interfaccia grafica sia da CLI.
->>>>>>> 15269994
 
 ### Modificato
 - L'anteprima diff interattiva mostra le vere linee di file coinvolte nelle modifiche con colonne numerate in stile Visual Studio, facilitando il riferimento al codice originale.
 - Raffinata l'interfaccia del diff interattivo con intestazioni e contenitori più strutturati per facilitare la lettura delle patch.
 - Resa più vivace la schermata del diff interattivo con gradienti, badge neutri e pulsanti colorati che mettono in evidenza le azioni disponibili e lo stato dei file.
-<<<<<<< HEAD
 - Aggiornata la documentazione CLI per illustrare le nuove modalità di applicazione automatica delle patch e le combinazioni consigliate con `--non-interactive`.
-=======
 - Riscritto il README principale con una struttura armonizzata con la GUI, nuove sezioni di onboarding e tour dell'interfaccia.
->>>>>>> 15269994
 
 ## [0.1.0] - 2025-09-18
 ### Aggiunto
